--- conflicted
+++ resolved
@@ -39,13 +39,9 @@
     private final String name;
     private final WebSocket socket;
     private volatile PV pv;
-<<<<<<< HEAD
-    private volatile Disposable subscription;
+    private AtomicReference<Disposable> subscription = new AtomicReference<>(), array_subscription = new AtomicReference<>();
     private volatile Disposable subscription_access;
-=======
-    private AtomicReference<Disposable> subscription = new AtomicReference<>(), array_subscription = new AtomicReference<>();
     private volatile boolean subscribed_for_array = false;
->>>>>>> 7d30a658
     private volatile VType last_value = null;
     private volatile boolean last_readonly = true;
 
@@ -94,19 +90,13 @@
     {
         subscribed_for_array = false;
         pv = PVPool.getPV(name);
-<<<<<<< HEAD
-        subscription = pv.onValueEvent()
-                         .throttleLatest(THROTTLE_MS, TimeUnit.MILLISECONDS)
-                         .subscribe(this::handleUpdates);
-        subscription_access = pv.onAccessRightsEvent()
-                         .throttleLatest(THROTTLE_MS, TimeUnit.MILLISECONDS)
-                         .subscribe(this::handleUpdates_access);
-=======
         // Subscribe at the 'normal' throttling rate.
         subscription.set(pv.onValueEvent()
                            .throttleLatest(THROTTLE_MS, TimeUnit.MILLISECONDS)
                            .subscribe(this::handleUpdates));
->>>>>>> 7d30a658
+        subscription_access = pv.onAccessRightsEvent()
+                         .throttleLatest(THROTTLE_MS, TimeUnit.MILLISECONDS)
+                         .subscribe(this::handleUpdates_access);
     }
 
     private void handleUpdates(final VType value)
@@ -173,13 +163,6 @@
     /** Close PV */
     public void dispose()
     {
-<<<<<<< HEAD
-        subscription.dispose();
-        subscription = null;
-        subscription_access.dispose();
-        subscription_access = null;
-        PVPool.releasePV(pv);
-=======
         Disposable sub = array_subscription.getAndSet(null);
         if (sub != null)
         {
@@ -193,11 +176,17 @@
             logger.log(Level.FINE, () -> "Closing subscription for " + name);
             sub.dispose();
         }
+        
+        sub = subscription_access.getAndSet(null);
+        if (sub != null)
+        {
+            logger.log(Level.FINE, () -> "Closing access subscription for " + name);
+            sub.dispose();
+        }
 
         // PV may never have been created for invalid PV name...
         if (pv != null)
             PVPool.releasePV(pv);
->>>>>>> 7d30a658
         pv = null;
     }
 
